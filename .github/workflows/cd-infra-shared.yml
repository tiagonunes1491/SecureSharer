# Template for deploying shared infrastructure (ACR) using Azure Bicep templates
# This workflow is triggered manually to deploy the Azure Container Registry
name: 'CD - Shared Infrastructure (ACR)'

on:
  push:
    branches:
      - main
    paths:
      - 'infra/shared-infra.bicep'
      - 'infra/shared-infra-modules/**'
  workflow_dispatch:
jobs:
  what-if-and-deploy:
    name: 'What-If Analysis and Deploy'
    runs-on: ubuntu-latest
<<<<<<< HEAD
    environment: shared-protected
=======
    environment: shared
>>>>>>> 3eb22f9d
    permissions:
      contents: read
      id-token: write
    steps:
      - name: 'Checkout Code'
        uses: actions/checkout@v4
        with:
          fetch-depth: 0
          
      - name: 'Login to Azure'
        uses: azure/login@v2
        with:
          client-id: ${{ secrets.CLIENTID_ART_READONLY }}
          tenant-id: ${{ secrets.AZURE_TENANT_ID }}
          subscription-id: ${{ secrets.AZURE_SUBSCRIPTION_ID }}

      - name: 'Run What-If Analysis'
        id: whatif
        env:
          SHARED_RG_NAME: ${{ vars.SHARED_RG_NAME }}
        run: |
          echo "Running what-if analysis..."
          
          # Ensure resource group exists
          if ! az group show --name "${{ env.SHARED_RG_NAME }}" 2>/dev/null; then
            echo "Creating resource group..."
            az group create --name "${{ env.SHARED_RG_NAME }}" --location "${{ vars.AZURE_REGION }}"
          fi
          
          # Run what-if analysis
          set +e
          whatif_output=$(az deployment group what-if \
            --resource-group "${{ env.SHARED_RG_NAME }}" \
            --template-file ./infra/shared-infra.bicep \
            --parameters acrName="${{ vars.ACR_NAME }}" \
                         resourceLocation="${{ vars.AZURE_REGION }}" \
                         tags='{"environment":"shared","project":"${{ vars.PROJECT_NAME }}","owner":"GitHubActions"}' \
            --result-format FullResourcePayloads 2>&1)
          exit_code=$?
          set -e
          
          if [ $exit_code -ne 0 ]; then
            echo "❌ What-if analysis failed with exit code: $exit_code"
            echo "Error output:"
            echo "$whatif_output"
            exit 1
          fi
          
          echo "$whatif_output"
          
          # Check for changes
          if echo "$whatif_output" | grep -E -q "(Create|Modify|Delete|Deploy)"; then
            echo "has-changes=true" >> $GITHUB_OUTPUT
            echo "⚠️ CHANGES DETECTED - Deployment will proceed after review period"
          else
            echo "has-changes=false" >> $GITHUB_OUTPUT
            echo "✅ No changes detected"
          fi
          
          # Save to summary
          cat << EOF >> $GITHUB_STEP_SUMMARY
          ## 🔍 What-If Analysis Results
          
          **Target Resource Group:** \`${{ env.SHARED_RG_NAME }}\`
          **ACR Name:** \`${{ vars.ACR_NAME }}\`
          
          ### Changes Preview:
          \`\`\`
          $whatif_output
          \`\`\`
          EOF

<<<<<<< HEAD
      - name: 'Review Period'
        if: steps.whatif.outputs.has-changes == 'true'
=======
  deploy-shared-infrastructure:
    name: 'Deploy Shared Infrastructure'
    runs-on: ubuntu-latest
    needs: what-if-analysis
    if: needs.what-if-analysis.outputs.has-changes == 'true'
    permissions:
      contents: read
      id-token: write
    environment: shared-protected
    steps:
      - name: 'Display Approved Plan'
>>>>>>> 3eb22f9d
        run: |
          echo "::warning::⏱️ REVIEW PERIOD: You have 5 minutes to review and cancel this workflow"
          echo ""
          echo "🛑 TO CANCEL: Click 'Cancel workflow' in the GitHub Actions UI"
          echo ""
          echo "📋 Changes to be deployed:"
          echo "• Resource Group: ${{ vars.SHARED_RG_NAME }}"
          echo "• ACR Name: ${{ vars.ACR_NAME }}"
          echo "• Environment: shared"
          echo ""
          
          # Countdown timer with better visibility
          for i in {300..1}; do
            if [ $((i % 60)) -eq 0 ]; then
              echo "⏰ Time remaining: $((i / 60)) minutes"
            elif [ $i -eq 30 ]; then
              echo "::warning::⏰ Time remaining: 30 seconds"
            elif [ $i -le 10 ]; then
              echo "::warning::⏰ Time remaining: $i seconds"
            fi
            sleep 1
          done
          
          echo "✅ Review period complete. Proceeding with deployment..."

<<<<<<< HEAD
      - name: 'Deploy Infrastructure'
        if: steps.whatif.outputs.has-changes == 'true'
=======
      - name: 'Checkout Code'
        uses: actions/checkout@v4
        with:
          fetch-depth: 0
            
      - name: 'Login to Azure'
        uses: azure/login@v2
        with:
          client-id: ${{ secrets.CLIENTID_ART_CONT }}
          tenant-id: ${{ secrets.AZURE_TENANT_ID }}
          subscription-id: ${{ secrets.AZURE_SUBSCRIPTION_ID }}

      - name: 'Deploy Shared Infrastructure bicep template'
>>>>>>> 3eb22f9d
        env:
          SHARED_RG_NAME: ${{ vars.SHARED_RG_NAME }}
        run: |
          echo "🚀 Deploying infrastructure..."
          
          # Add deployment metadata
          deployment_name="shared-infra-$(date +%Y%m%d%H%M%S)-${{ github.run_id }}"
          
          az deployment group create \
            --name "$deployment_name" \
            --resource-group "${{ env.SHARED_RG_NAME }}" \
            --template-file ./infra/shared-infra.bicep \
            --parameters acrName="${{ vars.ACR_NAME }}" \
                         resourceLocation="${{ vars.AZURE_REGION }}" \
                         tags='{"environment":"shared","project":"${{ vars.PROJECT_NAME }}","owner":"GitHubActions","runId":"${{ github.run_id }}","deploymentTime":"'$(date -u +%Y-%m-%dT%H:%M:%SZ)'"}' \
            --verbose
          
          echo "✅ Deployment completed successfully!"
          
          # Show deployment outputs
          echo "Deployment outputs:"
          az deployment group show \
            --name "$deployment_name" \
            --resource-group "${{ env.SHARED_RG_NAME }}" \
            --query properties.outputs

      - name: 'No Changes Summary'
        if: steps.whatif.outputs.has-changes == 'false'
        run: |
          echo "✅ Infrastructure is already up to date!"
          echo "No deployment needed."
          
          # Still show current state
          echo ""
          echo "Current ACR state:"
          az acr show --name "${{ vars.ACR_NAME }}" --resource-group "${{ vars.SHARED_RG_NAME }}" --query "{name:name,sku:sku.name,status:provisioningState}" -o table || echo "ACR not found"<|MERGE_RESOLUTION|>--- conflicted
+++ resolved
@@ -14,11 +14,7 @@
   what-if-and-deploy:
     name: 'What-If Analysis and Deploy'
     runs-on: ubuntu-latest
-<<<<<<< HEAD
     environment: shared-protected
-=======
-    environment: shared
->>>>>>> 3eb22f9d
     permissions:
       contents: read
       id-token: write
@@ -91,22 +87,9 @@
           \`\`\`
           EOF
 
-<<<<<<< HEAD
+
       - name: 'Review Period'
         if: steps.whatif.outputs.has-changes == 'true'
-=======
-  deploy-shared-infrastructure:
-    name: 'Deploy Shared Infrastructure'
-    runs-on: ubuntu-latest
-    needs: what-if-analysis
-    if: needs.what-if-analysis.outputs.has-changes == 'true'
-    permissions:
-      contents: read
-      id-token: write
-    environment: shared-protected
-    steps:
-      - name: 'Display Approved Plan'
->>>>>>> 3eb22f9d
         run: |
           echo "::warning::⏱️ REVIEW PERIOD: You have 5 minutes to review and cancel this workflow"
           echo ""
@@ -132,24 +115,8 @@
           
           echo "✅ Review period complete. Proceeding with deployment..."
 
-<<<<<<< HEAD
       - name: 'Deploy Infrastructure'
         if: steps.whatif.outputs.has-changes == 'true'
-=======
-      - name: 'Checkout Code'
-        uses: actions/checkout@v4
-        with:
-          fetch-depth: 0
-            
-      - name: 'Login to Azure'
-        uses: azure/login@v2
-        with:
-          client-id: ${{ secrets.CLIENTID_ART_CONT }}
-          tenant-id: ${{ secrets.AZURE_TENANT_ID }}
-          subscription-id: ${{ secrets.AZURE_SUBSCRIPTION_ID }}
-
-      - name: 'Deploy Shared Infrastructure bicep template'
->>>>>>> 3eb22f9d
         env:
           SHARED_RG_NAME: ${{ vars.SHARED_RG_NAME }}
         run: |
