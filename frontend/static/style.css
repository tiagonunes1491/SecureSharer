body {
    font-family: Arial, sans-serif;
    background-color: #f4f4f4;
    color: #333;
    margin: 0;
    padding: 20px;
    display: flex;
    justify-content: center;
    align-items: flex-start; /* Align to top for longer content */
    min-height: 100vh;
}

.container {
    background-color: #fff;
    padding: 25px;
    border-radius: 8px;
    box-shadow: 0 2px 10px rgba(0, 0, 0, 0.1);
    width: 100%;
    max-width: 600px;
    text-align: center;
}

h1 {
    color: #0056b3; /* A nice blue */
    margin-bottom: 15px;
}

p {
    font-size: 0.95em;
    color: #555;
    margin-bottom: 20px;
    line-height: 1.6;
}

textarea#secretInput {
    width: calc(100% - 22px); /* Full width minus padding and border */
    min-height: 100px;
    padding: 10px;
    margin-bottom: 20px;
    border: 1px solid #ccc;
    border-radius: 4px;
    font-size: 1em;
    resize: vertical; /* Allow vertical resize */
}

button#shareSecretButton {
    background-color: #28a745; /* Green */
    color: white;
    padding: 12px 20px;
    border: none;
    border-radius: 4px;
    cursor: pointer;
    font-size: 1em;
    transition: background-color 0.3s ease;
}

button#shareSecretButton:hover {
    background-color: #218838; /* Darker green */
}

#resultArea {
    margin-top: 25px;
    padding: 15px;
    background-color: #e9ecef;
    border: 1px solid #ced4da;
    border-radius: 4px;
    word-wrap: break-word; /* Ensure long links wrap */
    min-height: 50px; /* So it's visible even when empty */
    text-align: left; /* For link display */
}

#resultArea a {
    color: #007bff;
    text-decoration: none;
}

#resultArea a:hover {
    text-decoration: underline;
}

.error-message {
    color: #dc3545; /* Red for errors */
    font-weight: bold;
}

/* Spinner styles */
.spinner {
  width: 24px;
  height: 24px;
  margin-left: 10px;
  border: 3px solid rgba(0, 0, 0, 0.1);
  border-radius: 50%;
  border-top: 3px solid #3498db;
  animation: spin 1s linear infinite;
  display: inline-block;
  vertical-align: middle;
}

@keyframes spin {
<<<<<<< HEAD
  0% { transform: rotate(0deg); }
  100% { transform: rotate(360deg); }
=======
    0% { transform: rotate(0deg); }
    100% { transform: rotate(360deg); }
}

/* History section styles */
.history-section {
    margin-top: 30px;
    border-top: 1px solid var(--border-color);
    padding-top: 20px;
    display: none; /* Hidden initially until links are generated */
}

.history-title {
    font-size: 18px;
    font-weight: 500;
    color: var(--text-dark);
    margin-bottom: 15px;
    display: flex;
    align-items: center;
}

.history-title i {
    margin-right: 8px;
    color: var(--primary-color);
}

.links-history {
    display: flex;
    flex-direction: column;
    gap: 12px;
}

.history-link-item {
    background-color: #f8f9fa;
    border-radius: 8px;
    padding: 12px 15px;
    border-left: 4px solid var(--primary-color);
    transition: all 0.3s ease;
    position: relative;
    animation: fadeIn 0.5s ease-in-out;
}

.history-link-item.new {
    border-left-color: var(--success-color);
    background-color: rgba(56, 176, 0, 0.05);
    animation: highlightNew 1.5s ease-in-out;
}

.history-link-item:hover {
    transform: translateY(-2px);
    box-shadow: 0 4px 8px rgba(0, 0, 0, 0.05);
}

.history-link-timestamp {
    font-size: 12px;
    color: var(--text-light);
    margin-bottom: 6px;
    display: block;
}

.history-link-url {
    display: flex;
    align-items: center;
    text-decoration: none;
    color: var(--primary-color);
    font-weight: 500;
    word-break: break-all;
}

.history-link-url i {
    margin-right: 8px;
    font-size: 14px;
}

.history-copy-btn {
    position: absolute;
    top: 12px;
    right: 12px;
    background: transparent;
    border: none;
    color: var(--text-light);
    cursor: pointer;
    font-size: 14px;
    padding: 4px;
    border-radius: 4px;
    transition: all 0.3s ease;
}

.history-copy-btn:hover {
    color: var(--primary-color);
    background-color: rgba(67, 97, 238, 0.1);
}

.history-copy-btn.copied {
    color: var(--success-color);
}

.empty-history-message {
    color: var(--text-light);
    font-style: italic;
    text-align: center;
    padding: 15px 0;
}

@keyframes fadeIn {
    from {
        opacity: 0;
        transform: translateY(10px);
    }
    to {
        opacity: 1;
        transform: translateY(0);
    }
}

@keyframes highlightNew {
    0%, 100% {
        background-color: rgba(56, 176, 0, 0.05);
    }
    50% {
        background-color: rgba(56, 176, 0, 0.15);
    }
}

/* Responsive adjustments */
@media (max-width: 550px) {
    .card-header {
        padding: 25px 20px;
    }
    
    .card-body, .card-footer {
        padding: 20px;
    }
    
    .logo i {
        font-size: 36px;
    }
    
    .card-header h1 {
        font-size: 22px;
    }
    
    .btn-primary {
        width: 100%;
    }
>>>>>>> c737ca8a
}<|MERGE_RESOLUTION|>--- conflicted
+++ resolved
@@ -97,10 +97,6 @@
 }
 
 @keyframes spin {
-<<<<<<< HEAD
-  0% { transform: rotate(0deg); }
-  100% { transform: rotate(360deg); }
-=======
     0% { transform: rotate(0deg); }
     100% { transform: rotate(360deg); }
 }
@@ -246,5 +242,4 @@
     .btn-primary {
         width: 100%;
     }
->>>>>>> c737ca8a
 }